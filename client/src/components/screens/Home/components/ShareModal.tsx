import React, { useEffect, useState } from 'react';
import { motion } from 'framer-motion';
import { useBeastShareData } from '../../../../dojo/hooks/useBeastsShareData';

interface ShareModalProps {
  isOpen: boolean;
  onClose: () => void;
  type: 'beast' | 'minigame';
  minigameData?: {
    name: string;
    score: number;
  };
  account?: any;
  client?: any;
}

export const ShareModal: React.FC<ShareModalProps> = ({
  isOpen,
  onClose,
  type,
  minigameData,
}) => {
  const [tweetMsg, setTweetMsg] = useState("");
  const [isDataReady, setIsDataReady] = useState(false);

  // get real-time beast data automatically
  const { beastDataForShare, shareMetadata } = useBeastShareData();

  useEffect(() => {
    if (type === 'beast' && beastDataForShare) {
      // tweet generation with real-time feel
      if (shareMetadata && shareMetadata.hasValidData) {
        const { mood, emoji, needsAttention } = shareMetadata;
        
        const attentionText = needsAttention.length > 0 
          ? `\nNeeds: ${needsAttention.join(", ")} 📝` 
          : `\nAll stats perfect! 💯`;

        setTweetMsg(
          `🎮 My ByteBeast is ${mood}! ${emoji}\n\n` +
          `📊 Day ${beastDataForShare.age} Status:\n` +
          `⚡ Energy: ${beastDataForShare.energy}%\n` +
          `🍖 Hunger: ${beastDataForShare.hunger}%\n` +
<<<<<<< HEAD
          `😊 Happiness: ${beastDataForShare.happiness}%\n` +
          `🛁 Cleanliness: ${beastDataForShare.cleanliness}%${attentionText}\n\n` +
          `Join the ByteBeasts Tamagotchi adventure! 🚀\n` +
=======
          `😊 Happy: ${beastDataForShare.happiness}%\n` +
          `🛁 Clean: ${beastDataForShare.cleanliness}%${attentionText}\n\n` +
          `Join ByteBeasts! 🚀\n` +
>>>>>>> 70a0d562
          `👉 https://www.bytebeasts.io\n` +
          `@0xByteBeasts`
        );
        setIsDataReady(true);
      } else {
        // New beast or loading state - shorter
        setTweetMsg(
<<<<<<< HEAD
          `🎮 Just started my ByteBeasts Tamagotchi journey!\n\n` +
          `My virtual beast is just getting started... 🐣\n\n` +
          `Stay tuned for updates on how it grows! 📈\n\n` +
          `Ready to raise your own Beast? 🚀\n` +
          `👉 https://www.bytebeasts.io\n` +
          `@0xByteBeasts`
=======
          `🚨 Just entered ByteBeasts universe! 🌟\n\n` +
          `🐣 My beast is hatching... where legends are born! 💫\n\n` +
          `📈 Day 1 starts NOW! Who's betting on survival? 😤\n\n` +
          `⚠️ WARNING: Dangerously addictive! 🎮\n` +
          `👉 https://www.bytebeasts.io\n` +
          `@0xByteBeasts #ByteBeasts #NewPlayer`
>>>>>>> 70a0d562
        );
        setIsDataReady(false);
      }
    } else if (type === 'minigame' && minigameData) {
      // 🎮 MINIGAME Logic - shorter but engaging
      const getGameResultText = (score: number) => {
        if (score >= 50) return "🔥 BEAST MODE!";
        if (score >= 30) return "⚡ Crushing it!";
        if (score >= 15) return "📈 Getting stronger!";
        if (score >= 5) return "🎯 Making progress!";
        return "🐣 Just started!";
      };

      setTweetMsg(
<<<<<<< HEAD
        `🎮 I just played ${minigameData.name} mini-game in ByteBeasts Tamagotchi\n\n` +
        `My score: ${minigameData.score} 🏆\n\n` +
        `Think you can beat it? Bring it on! 🔥\n` +
=======
        `🎮 Just dominated ${minigameData.name}! 🔥\n\n` +
        `🏆 Score: ${minigameData.score} points!\n` +
        `${getGameResultText(minigameData.score)}\n\n` +
        `💀 Think you can beat it? I DARE YOU! 😈\n\n` +
        `⚠️ Dangerously addictive! 🎮\n` +
>>>>>>> 70a0d562
        `👉 https://www.bytebeasts.io\n` +
        `@0xByteBeasts`
      );
      setIsDataReady(true);
    } else {
      // 🎮 FALLBACK: shorter but intriguing
      setTweetMsg(
<<<<<<< HEAD
        `🎮 Playing ByteBeasts Tamagotchi!\n\n` +
        `Join me in raising virtual creatures on the blockchain! 🌟\n\n` +
=======
        `👀 Discovered ByteBeasts Tamagotchi! 🤯\n\n` +
        `🌟 Raising virtual creatures and I'm OBSESSED! 🔥\n\n` +
        `🚨 Fair warning: You WILL get addicted! 🎮\n` +
        `🎯 Who's joining this beast adventure?\n\n` +
>>>>>>> 70a0d562
        `👉 https://www.bytebeasts.io\n` +
        `@0xByteBeasts`
      );
      setIsDataReady(false);
    }
  }, [type, beastDataForShare, minigameData, shareMetadata]);

  // Prevent body scroll when modal is open
  useEffect(() => {
    if (isOpen) {
      document.body.style.overflow = 'hidden';
      document.body.style.touchAction = 'none';
    } else {
      document.body.style.overflow = '';
      document.body.style.touchAction = '';
    }
    
    return () => {
      document.body.style.overflow = '';
      document.body.style.touchAction = '';
    };
  }, [isOpen]);

  if (!isOpen) return null;

  const tweetText = `https://x.com/intent/tweet?text=${encodeURIComponent(tweetMsg)}`;

  // Handlers with touch support
  const handleShareClick = (e: React.MouseEvent | React.TouchEvent) => {
    e.stopPropagation();
    e.preventDefault();
    window.open(tweetText, '_blank', 'noopener,noreferrer');
  };

  const handleCloseClick = (e: React.MouseEvent | React.TouchEvent) => {
    e.stopPropagation();
    e.preventDefault();
    onClose();
  };

  const handleBackdropClick = (e: React.MouseEvent | React.TouchEvent) => {
    if (e.target === e.currentTarget) {
      e.stopPropagation();
      e.preventDefault();
      onClose();
    }
  };

  return (
    <div 
      className="fixed inset-0 bg-black/40 flex items-center justify-center z-50"
      onClick={handleBackdropClick}
      onTouchStart={handleBackdropClick}
      style={{ 
        touchAction: 'none',
        WebkitTouchCallout: 'none',
        WebkitUserSelect: 'none',
        userSelect: 'none'
      }}
    >
      <motion.div 
        initial={{ scale: 0.95, opacity: 0 }}
        animate={{ scale: 1, opacity: 1 }}
        exit={{ scale: 0.95, opacity: 0 }}
        className="bg-cream w-[90%] max-w-md rounded-2xl shadow-[0_8px_0_rgba(0,0,0,0.2)] overflow-hidden border-4 border-gold/30"
        onClick={(e) => e.stopPropagation()}
        onTouchStart={(e) => e.stopPropagation()}
        style={{ touchAction: 'auto' }}
      >
        {/* Header */}
        <div className="bg-gold/20 p-4 border-b-4 border-gold/40 flex justify-between items-center">
          <h2 className="text-gray-800 font-luckiest text-2xl tracking-wide drop-shadow-[2px_2px_0px_rgba(0,0,0,0.1)]">
            SHARE ON X
          </h2>
          <motion.button 
            onClick={handleCloseClick}
            onTouchStart={handleCloseClick}
            className="text-gray-800 transition-colors font-luckiest text-2xl w-8 h-8 flex items-center justify-center rounded-full hover:bg-gold/10 touch-manipulation"
            whileHover={{ scale: 1.1 }}
            whileTap={{ scale: 0.95 }}
            style={{ 
              touchAction: 'manipulation',
              WebkitTapHighlightColor: 'transparent'
            }}
          >
            ×
          </motion.button>
        </div>

        {/* Body */}
        <div className="p-6 bg-gradient-to-b from-cream to-cream/80">
          {/* Status indicators */}
          {type === 'beast' && !isDataReady && (
            <div className="mb-4 p-3 bg-blue-100 border border-blue-300 rounded-lg">
              <p className="text-blue-800 text-sm font-rubik">
                🐣 Your ByteBeast is just getting started! The tweet will show your journey beginning.
              </p>
            </div>
          )}
          
          <div className="relative">
            <textarea
              value={tweetMsg}
              readOnly={true} // 🔒 READ-ONLY: Users cannot edit the message
              rows={8}
              className="w-full bg-surface/20 rounded-xl p-4 text-gray-800 font-rubik resize-none focus:outline-none 
                border-2 border-gold/30 shadow-inner backdrop-blur-sm
                placeholder:text-gray-500 text-sm cursor-default" 
              style={{ touchAction: 'manipulation' }}
              placeholder="Generated message will appear here..."
            />
          </div>
        </div>

        {/* Footer */}
        <div className="p-6 bg-gold/10 border-t-4 border-gold/30">
          <motion.button
            onClick={handleShareClick}
            onTouchStart={handleShareClick}
            className="bg-gold text-gray-800 w-full flex items-center justify-center gap-2 font-luckiest text-lg py-3 px-6 rounded-xl
              shadow-[0_4px_0_rgba(0,0,0,0.2)] hover:shadow-[0_2px_0_rgba(0,0,0,0.2)] 
              active:shadow-none active:translate-y-1
              transition-all duration-150 touch-manipulation
              disabled:opacity-50 disabled:cursor-not-allowed"
            whileHover={{ scale: 1.02 }}
            whileTap={{ scale: 0.98 }}
            disabled={tweetMsg.length > 280}
            style={{ 
              touchAction: 'manipulation',
              WebkitTapHighlightColor: 'transparent',
              cursor: 'pointer'
            }}
          >
            <span className="drop-shadow-[1px_1px_0px_rgba(255,255,255,0.3)]">
              {tweetMsg.length > 280 ? 'MESSAGE TOO LONG' : 'SHARE ON X'}
            </span>
          </motion.button>
        </div>
      </motion.div>
    </div>
  );
};<|MERGE_RESOLUTION|>--- conflicted
+++ resolved
@@ -41,15 +41,9 @@
           `📊 Day ${beastDataForShare.age} Status:\n` +
           `⚡ Energy: ${beastDataForShare.energy}%\n` +
           `🍖 Hunger: ${beastDataForShare.hunger}%\n` +
-<<<<<<< HEAD
           `😊 Happiness: ${beastDataForShare.happiness}%\n` +
           `🛁 Cleanliness: ${beastDataForShare.cleanliness}%${attentionText}\n\n` +
           `Join the ByteBeasts Tamagotchi adventure! 🚀\n` +
-=======
-          `😊 Happy: ${beastDataForShare.happiness}%\n` +
-          `🛁 Clean: ${beastDataForShare.cleanliness}%${attentionText}\n\n` +
-          `Join ByteBeasts! 🚀\n` +
->>>>>>> 70a0d562
           `👉 https://www.bytebeasts.io\n` +
           `@0xByteBeasts`
         );
@@ -57,21 +51,12 @@
       } else {
         // New beast or loading state - shorter
         setTweetMsg(
-<<<<<<< HEAD
           `🎮 Just started my ByteBeasts Tamagotchi journey!\n\n` +
           `My virtual beast is just getting started... 🐣\n\n` +
           `Stay tuned for updates on how it grows! 📈\n\n` +
           `Ready to raise your own Beast? 🚀\n` +
           `👉 https://www.bytebeasts.io\n` +
           `@0xByteBeasts`
-=======
-          `🚨 Just entered ByteBeasts universe! 🌟\n\n` +
-          `🐣 My beast is hatching... where legends are born! 💫\n\n` +
-          `📈 Day 1 starts NOW! Who's betting on survival? 😤\n\n` +
-          `⚠️ WARNING: Dangerously addictive! 🎮\n` +
-          `👉 https://www.bytebeasts.io\n` +
-          `@0xByteBeasts #ByteBeasts #NewPlayer`
->>>>>>> 70a0d562
         );
         setIsDataReady(false);
       }
@@ -86,17 +71,9 @@
       };
 
       setTweetMsg(
-<<<<<<< HEAD
         `🎮 I just played ${minigameData.name} mini-game in ByteBeasts Tamagotchi\n\n` +
         `My score: ${minigameData.score} 🏆\n\n` +
         `Think you can beat it? Bring it on! 🔥\n` +
-=======
-        `🎮 Just dominated ${minigameData.name}! 🔥\n\n` +
-        `🏆 Score: ${minigameData.score} points!\n` +
-        `${getGameResultText(minigameData.score)}\n\n` +
-        `💀 Think you can beat it? I DARE YOU! 😈\n\n` +
-        `⚠️ Dangerously addictive! 🎮\n` +
->>>>>>> 70a0d562
         `👉 https://www.bytebeasts.io\n` +
         `@0xByteBeasts`
       );
@@ -104,15 +81,8 @@
     } else {
       // 🎮 FALLBACK: shorter but intriguing
       setTweetMsg(
-<<<<<<< HEAD
         `🎮 Playing ByteBeasts Tamagotchi!\n\n` +
         `Join me in raising virtual creatures on the blockchain! 🌟\n\n` +
-=======
-        `👀 Discovered ByteBeasts Tamagotchi! 🤯\n\n` +
-        `🌟 Raising virtual creatures and I'm OBSESSED! 🔥\n\n` +
-        `🚨 Fair warning: You WILL get addicted! 🎮\n` +
-        `🎯 Who's joining this beast adventure?\n\n` +
->>>>>>> 70a0d562
         `👉 https://www.bytebeasts.io\n` +
         `@0xByteBeasts`
       );
